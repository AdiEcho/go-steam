--- conflicted
+++ resolved
@@ -81,12 +81,8 @@
 }
 
 func (c *Client) Accept(id TradeOfferId) error {
-<<<<<<< HEAD
 	baseurl := fmt.Sprintf("https://steamcommunity.com/tradeoffer/%d/", id)
 	req := netutil.NewPostForm(baseurl+"accept", netutil.ToUrlValues(map[string]string{
-=======
-	resp, err := c.client.PostForm(fmt.Sprintf("https://steamcommunity.com/tradeoffer/%d/accept", id), netutil.ToUrlValues(map[string]string{
->>>>>>> 81b23ed7
 		"sessionid":    c.sessionId,
 		"serverid":     "1",
 		"tradeofferid": strconv.FormatUint(uint64(id), 10),
